"""
    predict(model::AbstractQDIM, outcomes1::Vector{<:Real}, outcomes2::Vector{<:Real}, won_first::Bool; t = π / 2)

Returns the joint choice distribution for the planned and final decision of the 
second gamble conditioned on outcome of first gamble. 

1. probability of planning to accept second gamble and accepting second gamble
2. probability of planning to accept second gamble and rejecting second gamble
3. probability of planning to reject second gamble and accepting second gamble
4. probability of planning to reject second gamble and rejecting second gamble

# Arguments

- `model::AbstractQDIM`: a subtype of `AbstractQDIM``
- `outcomes1::Vector{<:Real}`: outcomes for the first gamble
- `outcomes2::Vector{<:Real}`: outcomes for the second gamble
- `won_first`: set true if first gamble was won, in which case evaluation of final decision
    is conditioned on winning first gamble 

# Keywords

- `t = π / 2`: time of decision

# Example 

```julia 
using QuantumDynamicInconsistencyModels
model = QDIM(; α = .9, λ = 2, w₁ = .5, γ = -1.74, m = .3)
outcomes1 = [2,-1]
outcomes2 = [2,-1]
won_first = true
preds = predict(model, outcomes1, outcomes2, won_first)
```
"""
function predict(
    model::AbstractQDIM,
    outcomes1::Vector{<:Real},
    outcomes2::Vector{<:Real},
    won_first::Bool;
    t = π / 2
)
    (; γ, m) = model
    p_plan, p_final =
        won_first ? predict_given_win(model, outcomes1, outcomes2; t) :
        predict_given_loss(model, outcomes1, outcomes2; t)
    return predict_joint_probs(model, p_plan, p_final)
end

"""
    predict_given_win(model::AbstractQDIM, outcomes1, outcomes2; t = π / 2)

Returns the probability of planning to accept the second gamble (not conditioned on an anticipated outcome) and
    the probability of accepting the second gamble in the final decision conditioned on winning the first gamble.

# Arguments

- `model::AbstractQDIM`: a subtype of `AbstractQDIM``
- `outcomes1::Vector{<:Real}`: outcomes for the first gamble
- `outcomes2::Vector{<:Real}`: outcomes for the second gamble

# Keywords

- `t = π / 2`: time of decision
"""
function predict_given_win(
    model::AbstractQDIM,
    outcomes1::Vector{<:Real},
    outcomes2::Vector{<:Real};
    t = π / 2
)
    (; γ) = model
    # utility difference between accepting/rejecting second gamble given a (1) win,
    # or (2) loss in the first gamble 
    d_win, d_loss = get_utility_diffs(model, outcomes1, outcomes2)
    # rotates belief in favor of accepting gamble 
    H1 = make_H1(d_win, d_loss)
    # hamiltonian matrix for reducing cognitive dissonance
    # aligns action with belief about winning gamble
    H2 = make_H2(γ)
    # combine both hamiltonian matrices so that time evolution reflects their joint contribution
    H = H1 .+ H2
    # unitary transformation matrix
    U = exp(-im * t * H)

    # cognitive state after observing win in first gamble 
    ψw = [√(0.5), √(0.5), 0, 0]
    # cognitive state when outcome of first gamble is unknown
    ψ0 = fill(0.5, 4)

    # basis vectors 
    # 1. win first gamble, accept second gamble 
    # 2. win first gamble, decline second gamble 
    # 3. lose first gamble, accept second gamble 
    # 4. lose first gamble, decline second gamble 

    # projection matrix for accepting second gamble  
    Pa = Diagonal([1.0, 0.0, 1.0, 0.0])

    # compute probability of planning to accept second gamble
    proj = Pa * U * ψ0
    p_p_a = real(proj' * proj)

    # compute probability of accepting second gamble given an experienced win
    proj = Pa * U * ψw
    p_f_a = real(proj' * proj)

    return [p_p_a, p_f_a]
end

"""
    predict_given_loss(model::AbstractQDIM, outcomes1, outcomes2; t = π / 2)

Returns the probability of planning to accept the second gamble (not conditioned on an anticipated outcome) and
    the probability of accepting the second gamble in the final decision conditioned on lossing the first gamble.

# Arguments

- `model::AbstractQDIM`: a subtype of `AbstractQDIM``
- `outcomes1::Vector{<:Real}`: outcomes for the first gamble
- `outcomes2::Vector{<:Real}`: outcomes for the second gamble

# Keywords

- `t = π / 2`: time of decision
"""
function predict_given_loss(
    model::AbstractQDIM,
    outcomes1::Vector{<:Real},
    outcomes2::Vector{<:Real};
    t = π / 2
)
    (; γ) = model
    # utility difference between accepting/rejecting second gamble given a (1) win,
    # or (2) loss in the first gamble 
    d_win, d_loss = get_utility_diffs(model, outcomes1, outcomes2)
    # rotates belief in favor of accepting gamble 
    H1 = make_H1(d_win, d_loss)
    # hamiltonian matrix for reducing cognitive dissonance
    # aligns action with belief about winning gamble
    H2 = make_H2(γ)
    # combine both hamiltonian matrices so that time evolution reflects their joint contribution
    H = H1 .+ H2
    # unitary transformation matrix
    U = exp(-im * t * H)

    # cognitive state after observing loss in first gamble 
    ψl = [0, 0, √(0.5), √(0.5)]
    # cognitive state when outcome of first gamble is unknown
    ψ0 = fill(0.5, 4)

    # basis vectors 
    # 1. win first gamble, accept second gamble 
    # 2. win first gamble, decline second gamble 
    # 3. lose first gamble, accept second gamble 
    # 4. lose first gamble, decline second gamble 

    # projection matrix for accepting second gamble  
    Pa = Diagonal([1.0, 0.0, 1.0, 0.0])

    # compute probability of planning to accept second gamble
    proj = Pa * U * ψ0
    p_p_a = real(proj' * proj)

    # compute probability of accepting second gamble given an experienced loss
    proj = Pa * U * ψl
    p_f_a = real(proj' * proj)

    return [p_p_a, p_f_a]
end

function predict_joint_probs(
    model::AbstractQDIM,
    p_plan::Real,
    p_final::Real
)
    (; m) = model
    # probability of planning to accept second gamble and accepting second gamble
    p_aa = p_plan * (m + (1 - m) * p_final)
    # probability of planning to accept second gamble and rejecting second gamble
    p_ar = p_plan * (1 - m) * (1 - p_final)
    # probability of planning to reject second gamble and accepting second gamble
    p_ra = (1 - p_plan) * (1 - m) * p_final
    # probability of planning to reject second gamble and rejecting second gamble
    p_rr = (1 - p_plan) * (m + (1 - m) * (1 - p_final))
    return [p_aa, p_ar, p_ra, p_rr]
end

"""
    make_H1(d_win, d_loss)  

Creates a Hamiltonian matrix which rotates in favor of accepting second gamble based on outcome of 
first gamble. 

# Arguments 

- `d_win`: utility difference given a win in the first gamble 
- `d_loss`: utility difference given a loss in the first gamble 
"""
function make_H1(d_win, d_loss)
    hw = tanh(0.5 * d_win)
    hl = tanh(0.5 * d_loss)

    return [
        hw/√(1 + hw^2) 1/√(1 + hw^2) 0 0
        1/√(1 + hw^2) -hw/√(1 + hw^2) 0 0
        0 0 hl/√(1 + hl^2) 1/√(1 + hl^2)
        0 0 1/√(1 + hl^2) -hl/√(1 + hl^2)
    ]
end

"""
    make_H2(γ)

Creates a Hamiltonian matrix which represents cognitive dissonance or wishful thinking. The matrix can be decomposed
into two components. The components rotate beliefs about the other player to be more consistent with planned actions.  
For example, if the other player defected, the matrix will rotate actions towards defection. 

# Arguments 

- `γ`: entanglement parameter which aligns beliefs and actions
"""
function make_H2(γ)
    v = -γ / √(2)
    H = [
        v 0 v 0
        0 -v 0 v
        v 0 -v 0
        0 v 0 v
    ]
    return H
end

"""
    rand(
        model::AbstractQDIM, 
        outcomes1::Vector{<:Real}, 
        outcomes2::Vector{<:Real}, 
        n::Int; 
        t = π / 2
    )

Returns the joint choice distribution for the planned and final decision of the 
second gamble conditioned on outcome of first gamble. 

1. probability of planning to accept second gamble and accepting second gamble
2. probability of planning to accept second gamble and rejecting second gamble
3. probability of planning to reject second gamble and accepting second gamble
4. probability of planning to reject second gamble and rejecting second gamble

# Arguments

- `model::AbstractQDIM`: a subtype of `AbstractQDIM``
- `outcomes1::Vector{<:Real}`: outcomes for the first gamble
- `outcomes2::Vector{<:Real}`: outcomes for the second gamble 
- `won_first::Bool`:
- `n`: the number of trials per condition 

# Keywords

- `t = π / 2`: time of decision

# Example 

```julia 
using QuantumDynamicInconsistencyModels
model = QDIM(; α = .9, λ = 1, w₁ = .5, γ = -1.74)
outcomes1 = [2,-1]
outcomes2 = [2,-1]
n_trials = 10
data = rand(model, outcomes1, outcomes2, n_trials)
```
"""
function rand(
    model::AbstractQDIM,
    outcomes1::Vector{<:Real},
    outcomes2::Vector{<:Real},
    won_first::Bool,
    n::Int;
    t = π / 2
)
    Θ = predict(model, outcomes1, outcomes2, won_first; t)
    return rand(Multinomial(n, Θ))
end

function rand(
    model::AbstractQDIM,
    outcomes1::Vector{<:Real},
    outcomes2::Vector{<:Real},
    won_first::Bool;
    t = π / 2
)
    return rand(model, outcomes1, outcomes2, won_first, 1; t)
end

"""
    logpdf(
        model::AbstractQDIM, 
        outcomes1::Vector{<:Real}, 
        outcomes2::Vector{<:Real},
        data::Vector{<:Real}, 
        n::Int; 
        t = π / 2
    )

Returns the joint log density given data for the following conditions:

1. Player 2 is told that player 1 defected
2. Player 2 is told that player 1 cooperated
3. Player 2 is not informed of player 1's action

# Arguments

- `model::AbstractQDIM`: a subtype of `AbstractQDIM`
- `n`: the number of trials per condition 
- `n_d`: the number of defections in each condition 

# Keywords

- `t = π / 2`: time of decision

# Example 

```julia 
model = QDIM(; α = .9, λ = 1, w₁ = .5, γ = -1.74)
outcomes1 = [2,-1]
outcomes2 = [2,-1]
n_trials = [10,20]
data = rand(model, outcomes1, outcomes2, n_trials)
```
"""
function logpdf(
    model::AbstractQDIM,
<<<<<<< HEAD
    outcomes1::Vector{<:Real},
    outcomes2::Vector{<:Real},
    won_first::Bool,
    n::Int,
    data::Vector{<:Real};
=======
    outcomes1::Vector{<:Number},
    outcomes2::Vector{<:Number},
    won_first,
    data::Vector{<:Number},
    n::Int;
>>>>>>> e93111c8
    t = π / 2
)
    Θ = predict(model, outcomes1, outcomes2, won_first; t)
    return logpdf(Multinomial(n, Θ), data)
end

<<<<<<< HEAD
loglikelihood(d::AbstractQDIM, data::Tuple) = sum(logpdf.(d, data...))
=======
"""
    rand(model::AbstractQDIM, outcomes1, outcomes2, n; t = π / 2)

Generates simulated data for the following conditions:

1. Accept second gamble after winning first gamble 
2. Accept second gamble after losing first gamble
3. Plan to accept second gamble before observing outcome

# Arguments

- `model::AbstractQDIM`: a subtype of `AbstractQDIM``
- `outcomes1`: a vector of vectors where each subvector contains outcomes for the first gamble of a given trial
- `outcomes2`: a vector of vectors where each subvector contains outcomes for the second gamble of a given trial
- `n::Int`: the number of trials per condition per gamble

# Keywords

- `t = π / 2`: time of decision

# Example 

```julia 
using QuantumDynamicInconsistencyModels
model = QDIM(; α = .9, λ = 1, w₁ = .5, γ = -1.74)
outcomes1 = [[2,-1],[3,-2]]
outcomes2 = [[2,-1],[3,-2]]
n_trials = 10
data = rand(model, outcomes1, outcomes2, n_trials)
```
"""
function logpdf(
    model::AbstractQDIM,
    outcomes1,
    outcomes2,
    won_first,
    data,
    n::Int;
    t = π / 2
)
    return mapreduce(x -> logpdf(model, x..., n; t),
        +,
        zip(outcomes1, outcomes2, won_first, data)
    )
end

function logpdf(model::AbstractQDIM, outcomes1, outcomes2, data, won_first, n; t = π / 2)
    return mapreduce(
        x -> logpdf(model, x..., won_first; t),
        +,
        zip(outcomes1, outcomes2, data, n)
    )
end

loglikelihood(d::AbstractQDIM, data::Tuple) = logpdf(d, data...)
>>>>>>> e93111c8

logpdf(model::AbstractQDIM, x::Tuple) = logpdf(model, x...)

function get_expected_utility(model::AbstractQDIM, vals::Vector{<:Real})
    (; λ, α, w₁) = model
    utils = get_utility.(vals, α, λ)
    w = [w₁, 1 - w₁]
    return utils' * w
end

get_utility(v, α, λ) = v < 0 ? -λ * abs(v)^α : v^α

"""
    get_utility_diffs(model::AbstractQDIM, outcomes1, outcomes2)

Computes the utility differences for chosing accepting gamble given a win and given a loss
during the previous stage. 

# Arguments

- `model::AbstractQDIM`: a subtype of `AbstractQDIM`
- `outcomes1`: the win loss outcomes for stage 1 
- `outcomes2`: the win loss outcomes for stage 2

# Returns 

- `util_diffs`: utility diff between taking second gamble and rejecting second gamble. The first element
is conditioned on winning in the first stage and the second element is conditioned on losing in the first stage.
"""
function get_utility_diffs(model::AbstractQDIM, outcomes1, outcomes2)
    (; α, λ) = model
    vals = map(x -> outcomes2 .+ x, outcomes1)
    # utility of gamble 1 outcomes 
    u1 = get_utility.(outcomes1, α, λ)
    # gamble 2 expected utility 
    u2 = [get_expected_utility(model, vals[i]) for i ∈ 1:length(vals)]
    return u2 - u1
end

function predict_temp(model::AbstractQDIM, outcomes1, outcomes2; t = π / 2)
    (; γ) = model
    # utility difference between accepting/rejecting second gamble given a (1) win,
    # or (2) loss in the first gamble 
    d_win, d_loss = get_utility_diffs(model, outcomes1, outcomes2)
    # rotates belief in favor of accepting gamble 
    H1 = make_H1(d_win, d_loss)
    # hamiltonian matrix for reducing cognitive dissonance
    # aligns action with belief about winning gamble
    H2 = make_H2(γ)
    # combine both hamiltonian matrices so that time evolution reflects their joint contribution
    H = H1 .+ H2
    # unitary transformation matrix
    U = exp(-im * t * H)

    # cognitive state after observing win in first gamble 
    ψw = [√(0.5), √(0.5), 0, 0]
    # cognitive state when outcome of first gamble is unknown
    ψ0 = fill(0.5, 4)

    # basis vectors 
    # 1. win first gamble, accept second gamble 
    # 2. win first gamble, decline second gamble 
    # 3. lose first gamble, accept second gamble 
    # 4. lose first gamble, decline second gamble 

    # projection matrix for accepting second gamble  
    Pa = Diagonal([1.0, 0.0, 1.0, 0.0])
    Paw = Diagonal([1.0, 0.0, 0.0, 0.0])
    Pw = Diagonal([1.0, 1.0, 0.0, 0.0])
    Pal = Diagonal([0.0, 0.0, 1.0, 0.0])
    Pl = Diagonal([0.0, 0.0, 1.0, 1.0])

    # compute probability of planning to accept second gamble
    proj = Paw * U * ψ0
    p_p_aw = real(proj' * proj)

    proj = Pw * U * ψ0
    p_p_w = real(proj' * proj)

    # compute probability of planning to accept second gamble
    proj = Pal * U * ψ0
    p_p_al = real(proj' * proj)

    proj = Pl * U * ψ0
    p_p_l = real(proj' * proj)

    # compute probability of accepting second gamble given an experienced win
    proj = Pa * U * ψw
    p_f_a = real(proj' * proj)

    return [p_p_aw / p_p_w, p_p_al / p_p_l, p_f_a]
end<|MERGE_RESOLUTION|>--- conflicted
+++ resolved
@@ -330,84 +330,18 @@
 """
 function logpdf(
     model::AbstractQDIM,
-<<<<<<< HEAD
     outcomes1::Vector{<:Real},
     outcomes2::Vector{<:Real},
     won_first::Bool,
     n::Int,
     data::Vector{<:Real};
-=======
-    outcomes1::Vector{<:Number},
-    outcomes2::Vector{<:Number},
-    won_first,
-    data::Vector{<:Number},
-    n::Int;
->>>>>>> e93111c8
     t = π / 2
 )
     Θ = predict(model, outcomes1, outcomes2, won_first; t)
     return logpdf(Multinomial(n, Θ), data)
 end
 
-<<<<<<< HEAD
 loglikelihood(d::AbstractQDIM, data::Tuple) = sum(logpdf.(d, data...))
-=======
-"""
-    rand(model::AbstractQDIM, outcomes1, outcomes2, n; t = π / 2)
-
-Generates simulated data for the following conditions:
-
-1. Accept second gamble after winning first gamble 
-2. Accept second gamble after losing first gamble
-3. Plan to accept second gamble before observing outcome
-
-# Arguments
-
-- `model::AbstractQDIM`: a subtype of `AbstractQDIM``
-- `outcomes1`: a vector of vectors where each subvector contains outcomes for the first gamble of a given trial
-- `outcomes2`: a vector of vectors where each subvector contains outcomes for the second gamble of a given trial
-- `n::Int`: the number of trials per condition per gamble
-
-# Keywords
-
-- `t = π / 2`: time of decision
-
-# Example 
-
-```julia 
-using QuantumDynamicInconsistencyModels
-model = QDIM(; α = .9, λ = 1, w₁ = .5, γ = -1.74)
-outcomes1 = [[2,-1],[3,-2]]
-outcomes2 = [[2,-1],[3,-2]]
-n_trials = 10
-data = rand(model, outcomes1, outcomes2, n_trials)
-```
-"""
-function logpdf(
-    model::AbstractQDIM,
-    outcomes1,
-    outcomes2,
-    won_first,
-    data,
-    n::Int;
-    t = π / 2
-)
-    return mapreduce(x -> logpdf(model, x..., n; t),
-        +,
-        zip(outcomes1, outcomes2, won_first, data)
-    )
-end
-
-function logpdf(model::AbstractQDIM, outcomes1, outcomes2, data, won_first, n; t = π / 2)
-    return mapreduce(
-        x -> logpdf(model, x..., won_first; t),
-        +,
-        zip(outcomes1, outcomes2, data, n)
-    )
-end
-
-loglikelihood(d::AbstractQDIM, data::Tuple) = logpdf(d, data...)
->>>>>>> e93111c8
 
 logpdf(model::AbstractQDIM, x::Tuple) = logpdf(model, x...)
 
@@ -499,4 +433,4 @@
     p_f_a = real(proj' * proj)
 
     return [p_p_aw / p_p_w, p_p_al / p_p_l, p_f_a]
-end+end
